import * as colors from 'colors/safe'
import {Cluster} from './cluster'
import ms = require('ms')

export async function bootstrap(version: string): Promise<void> {
  if (!process.env.CLUSTER_PORT) {
    throw new Error('missing CLUSTER_PORT')
  }
  const cluster = new Cluster(
    process.env.CLUSTER_ID,
    process.env.CLUSTER_SECRET,
    version,
  )

  const files = await cluster.getFileList()
  console.log(colors.green(`${files.files.length} files`))
  await cluster.syncFiles(files)
  const server = cluster.setupExpress()
  await cluster.listen()
  try {
    await cluster.enable()
  } catch (e) {
<<<<<<< HEAD
    if (e instanceof got.HTTPError) {
      console.error(e)
      console.error(e.response.body.toString())
    }
=======
    console.error(e)
    process.exit(1)
>>>>>>> 7f3e7901
  }
  console.log(colors.rainbow(`done, serving ${files.files.length} files`))

  let checkFileInterval = setTimeout(checkFile, ms('10m'))
  async function checkFile(): Promise<void> {
    console.log(colors.gray('refresh files'))
    const files = await cluster.getFileList()
    await cluster.syncFiles(files)
    checkFileInterval = setTimeout(checkFile, ms('10m'))
  }

  let stopping = false
  const onStop = async (): Promise<void> => {
    if (stopping) process.exit(0)
    stopping = true
    await cluster.disable()
    clearInterval(cluster.keepAliveInterval)
    clearInterval(checkFileInterval)

    // eslint-disable-next-line no-console
    console.log('unregister success, waiting for background task, ctrl+c again to force kill')
    server.close()
  }
  process.on('SIGTERM', onStop)
  process.on('SIGINT', onStop)
}<|MERGE_RESOLUTION|>--- conflicted
+++ resolved
@@ -20,15 +20,8 @@
   try {
     await cluster.enable()
   } catch (e) {
-<<<<<<< HEAD
-    if (e instanceof got.HTTPError) {
-      console.error(e)
-      console.error(e.response.body.toString())
-    }
-=======
     console.error(e)
     process.exit(1)
->>>>>>> 7f3e7901
   }
   console.log(colors.rainbow(`done, serving ${files.files.length} files`))
 
